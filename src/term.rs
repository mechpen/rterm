--- conflicted
+++ resolved
@@ -88,12 +88,8 @@
             tabs: Vec::new(),
             sel: Selection::new(),
             saved_c: None,
-<<<<<<< HEAD
             alt_saved_c: None,
-=======
-            saved_alt_c: None,
             titles: Vec::new(),
->>>>>>> c35c7229
         };
 
         term.resize(cols, rows);
